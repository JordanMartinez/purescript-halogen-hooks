--- conflicted
+++ resolved
@@ -8,8 +8,6 @@
   "license": "MIT",
   "scripts": {
     "clean": "rm -rf .spago output node_modules *.lock",
-<<<<<<< HEAD
-    "postinstall": "spago -x examples/examples.dhall install",
     "build": "spago build",
     "build:examples": "spago -x examples/examples.dhall build",
     "build:test": "spago -x test/test.dhall build",
@@ -17,12 +15,6 @@
     "watch:examples": "spago -x examples/examples.dhall build --watch",
     "watch:test": "spago -x test/test.dhall test --watch",
     "test": "spago -x test/test.dhall test",
-=======
-    "build": "spago build",
-    "build:examples": "spago -x examples/examples.dhall build",
-    "watch": "spago build --watch",
-    "watch:examples": "spago -x examples/examples.dhall build --watch",
->>>>>>> 2d527b08
     "bundle": "spago -x examples/examples.dhall bundle-app --main Example.Main --to examples/app.js"
   }
 }